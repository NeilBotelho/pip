--- conflicted
+++ resolved
@@ -574,13 +574,8 @@
         # Credentials were found and "cached" appropriately
         auth.passwords['example.com'] == (username, password)
     )
-<<<<<<< HEAD
-
-
-=======
-
-
->>>>>>> 2bfafc9b
+
+
 def test_get_credentials_uses_cached_credentials():
     auth = MultiDomainBasicAuth()
     auth.passwords['example.com'] = ('user', 'pass')
